--- conflicted
+++ resolved
@@ -31,16 +31,6 @@
     'r0_dist': (2.5, 6.0, 0.95, 'lognorm'),
 }
 
-<<<<<<< HEAD
-@st.cache
-def make_brazil_cases(cases_df):
-    return (cases_df
-            .stack(level=1)
-            .sum(axis=1)
-            .unstack(level=1))
-
-=======
->>>>>>> 648802c1
 def prepare_for_r0_estimation(df):
     return (
         df
@@ -53,8 +43,6 @@
         .set_index('dates')
     )
 
-<<<<<<< HEAD
-=======
 @st.cache
 def make_brazil_cases(cases_df):
     return (cases_df
@@ -62,7 +50,6 @@
             .sum(axis=1)
             .unstack(level=1))
 
->>>>>>> 648802c1
 
 
 @st.cache
@@ -139,7 +126,6 @@
                                  min_value=0, max_value=1_000_000_000,
                                  value=_R0)
 
-<<<<<<< HEAD
     st.sidebar.markdown('### Subnotificação') 
 
     fator_subr = st.sidebar.number_input(
@@ -147,31 +133,6 @@
              'o número de infectados e expostos.'),
             min_value=1.0, max_value=200.0, step=1.0,
             value=defaults['fator_subr'])
-=======
-    st.sidebar.markdown('#### Período de infecção (1/γ) e tempo incubação (1/α)') 
-
-    gamma_inf = st.sidebar.number_input(
-            'Limite inferior do período infeccioso médio em dias (1/γ)',
-            min_value=1.0, max_value=60.0, step=1.0,
-            value=defaults['gamma_inv_dist'][0])
-
-    gamma_sup = st.sidebar.number_input(
-            'Limite superior do período infeccioso médio em dias (1/γ)',
-            min_value=1.0, max_value=60.0, step=1.0,
-            value=defaults['gamma_inv_dist'][1])
-
-    alpha_inf = st.sidebar.number_input(
-            'Limite inferior do tempo de incubação médio em dias (1/α)',
-            min_value=0.1, max_value=60.0, step=1.0,
-            value=defaults['alpha_inv_dist'][0])
-
-    alpha_sup = st.sidebar.number_input(
-            'Limite superior do tempo de incubação médio em dias (1/α)',
-            min_value=0.1, max_value=60.0, step=1.0,
-            value=defaults['alpha_inv_dist'][1])
-
-    st.sidebar.markdown('#### Parâmetros gerais') 
->>>>>>> 648802c1
 
     t_max = 180
 
@@ -239,12 +200,7 @@
                           'run': np.arange(size) % sample_size})
               .assign(day=lambda df: (df['run'] == 0).cumsum() - 1))
 
-<<<<<<< HEAD
-
-def plot(model_output, scale, show_uncertainty, time_index):
-=======
 def plot_EI(model_output, scale):
->>>>>>> 648802c1
     _, E, I, _, t = model_output
     source = prep_tidy_data_to_plot(E, I, t, time_index)
     return make_combined_chart(source, 
@@ -279,7 +235,6 @@
     samples = Rt.sample_from_posterior(sample_size=sample_size)
     return samples, used_brazil
 
-<<<<<<< HEAD
 
 
 
@@ -307,7 +262,6 @@
         pdii,
         fator_severidade,
         fator_mortalidade)
-=======
 def make_r0_widgets(defaults=DEFAULT_PARAMS):
     r0_inf = st.number_input(
              'Limite inferior do número básico de reprodução médio (R0)',
@@ -319,7 +273,6 @@
             min_value=0.01, max_value=10.0, step=0.25,
             value=defaults['r0_dist'][1])
     return (r0_inf, r0_sup, .95, 'lognorm')
->>>>>>> 648802c1
 
 
 if __name__ == '__main__':
@@ -333,17 +286,9 @@
                                          index=1,
                                          format_func=global_format_func)
 
-<<<<<<< HEAD
-    # source = 'ms' if w_granularity == 'state' else 'wcota'
-    source = 'wcota'
-
-    cases_df = load_cases(w_granularity, source)
-    population_df = load_population(w_granularity)
-=======
     source = 'ms' if w_granularity == 'state' else 'wcota'
     cases_df = data.load_cases(w_granularity, source)
     population_df = data.load_population(w_granularity)
->>>>>>> 648802c1
 
     DEFAULT_PLACE = (DEFAULT_CITY if w_granularity == 'city' else
                      DEFAULT_STATE)
@@ -360,16 +305,11 @@
     w_date = options_date[len(options_date)-1]
 
     NEIR0 = make_NEIR0(cases_df, population_df, w_place, w_date)
-<<<<<<< HEAD
     _N0, _E0, _I0, _R0 = map(int, NEIR0)
     st.write(f'### A populacao de {w_place} é de {_N0:,} habitantes'.replace(',', '.'))
     w_show_uncertainty = True
     sample_size = 300
     should_estimate_r0 = st.sidebar.checkbox(
-=======
-    st.markdown(texts.r0_ESTIMATION_TITLE)
-    should_estimate_r0 = st.checkbox(
->>>>>>> 648802c1
             'Estimar R0 a partir de dados históricos',
             value=True)
     if should_estimate_r0:
@@ -380,24 +320,7 @@
                                               w_date)
         if used_brazil:
             st.write(texts.r0_NOT_ENOUGH_DATA(w_place, w_date))
-<<<<<<< HEAD
-    else:
-        r0_samples = None
-
-    w_params = make_param_widgets(NEIR0, r0_samples)
-    model = SEIRBayes(**w_params)
-    model_output = model.sample(sample_size)
-
-    S, E, I, R, t_space = model_output
-    
-    time_index = pd.date_range(start=w_date, periods=len(t_space))
-    ei_df = make_EI_df(model_output, sample_size)
-    
-    w_scale = 'linear'
-    fig = plot(model_output, w_scale, w_show_uncertainty, time_index)
-    st.altair_chart(fig)
-=======
-                       
+
         _place = 'Brasil' if used_brazil else w_place
         st.markdown(texts.r0_ESTIMATION(_place, w_date))
                       
@@ -406,34 +329,26 @@
         r0_dist = r0_samples[:, -1]
         st.markdown(f'**O $R_{{0}}$ estimado está entre '
                     f'${np.quantile(r0_dist, 0.01):.03}$ e ${np.quantile(r0_dist, 0.99):.03}$**')
-        st.markdown(texts.r0_CITATION)
     else:
-        r0_dist = make_r0_widgets()
-        st.markdown(texts.r0_ESTIMATION_DONT)
-
-    w_params = make_param_widgets(NEIR0)
-    model = SEIRBayes(**w_params, r0_dist=r0_dist)
-    model_output = model.sample(SAMPLE_SIZE)
-    ei_df = make_EI_df(model_output, SAMPLE_SIZE)
-    st.markdown(texts.MODEL_INTRO)
-    st.write(texts.SEIRBAYES_DESC)
-    w_scale = st.selectbox('Escala do eixo Y',
-                           ['log', 'linear'],
-                           index=1)
-    fig = plot_EI(model_output, w_scale)
+        r0_samples = None
+
+    w_params = make_param_widgets(NEIR0, r0_samples)
+    model = SEIRBayes(**w_params)
+    model_output = model.sample(sample_size)
+
+    S, E, I, R, t_space = model_output
+    
+    time_index = pd.date_range(start=w_date, periods=len(t_space))
+    ei_df = make_EI_df(model_output, sample_size)
+    
+    w_scale = 'linear'
+    fig = plot_EI(model_output, w_scale, w_show_uncertainty, time_index)
     st.altair_chart(fig)
-    download_placeholder = st.empty()
-    if download_placeholder.button('Preparar dados para download em CSV'):
-        href = make_download_href(ei_df, w_params, r0_dist, should_estimate_r0)
-        st.markdown(href, unsafe_allow_html=True)
-        download_placeholder.empty()
->>>>>>> 648802c1
 
     dists = [w_params['alpha_inv_dist'],
              w_params['gamma_inv_dist'],
              r0_dist]
     SEIR0 = model._params['init_conditions']
-<<<<<<< HEAD
 
     st.title('Uso de recursos e capacidade')
 
@@ -664,10 +579,4 @@
             AVISO: A capacidade máxima de vagas em CTI será atingida em {icu_doomsday.date()}
             (uma semana antes: {icu_alert.date()})
             ''')
-        st.dataframe(df)
-=======
-    st.markdown(texts.make_SIMULATION_PARAMS(SEIR0, dists,
-                                             should_estimate_r0))
-    st.markdown(texts.SIMULATION_CONFIG)
-    st.markdown(texts.DATA_SOURCES)
->>>>>>> 648802c1
+        st.dataframe(df)