INTRODUCTION = '''
# COVID-19

## Simulador de Capacidade instalada para o SUS

<TEXTO INTRODUTÓRIO>

Acesse [este link](https://github.com/3778/COVID-19) para mais informações.

---
'''

PARAMETER_SELECTION='''
# Seleção de parâmetros (avançado)
'''

MODEL_INTRO='''
## Modelo SEIR-Bayes
O gráfico abaixo mostra o resultado da simulação da evolução de pacientes infectados para os parâmetros escolhidos no menu da barra à esquerda. Mais informações sobre este modelo [aqui](https://github.com/3778/COVID-19#seir-bayes).

### Previsão de infectados
**(!) Importante**: Os resultados apresentados são *preliminares* e estão em fase de validação.
'''

def make_SIMULATION_PARAMS(SEIR0, intervals, should_estimate_r0):
    alpha_inv_inf, alpha_inv_sup, _, _ = intervals[0]
    gamma_inv_inf, gamma_inv_sup, _, _ = intervals[1]

    if not should_estimate_r0:
        r0_inf, r0_sup, _, _ = intervals[2]
        r0_txt = f'- $${r0_inf:.03} < R_{{0}} < {r0_sup:.03}$$'
    else:
        r0_txt = '- $$R_{{0}}$$ está sendo estimado com dados históricos.'

    S0, E0, I0, R0 = map(int, SEIR0)
    txt = f'''
    ### Parâmetros da simulação
    - $SEIR(0) = ({S0}, {E0}, {I0}, {R0})$

    Os intervalos abaixo definem 95% do intervalo de confiança de uma distribuição LogNormal
    - $${alpha_inv_inf:.03} < T_{{incub}} = 1/\\alpha < {alpha_inv_sup:.03}$$
    - $${gamma_inv_inf:.03} < T_{{infec}} = 1/\gamma < {gamma_inv_sup:.03}$$
    ''' 
    return txt + r0_txt

SIMULATION_CONFIG = '''
### Configurações da  simulação (menu à esquerda)

### Seleção de Unidade
 possível selecionar o tipo de unidade (Estado ou Município).
#### Seleção de UF/Município
Baseado na seleção anterior, é possível selecionar uma unidade da federação ou município para utilizar seus parâmetros nas condições inicias de *População total* (N), *Indivíduos infecciosos inicialmente* (I0), *Indivíduos removidos com imunidade inicialmente* (R0) e *Indivíduos expostos inicialmente (E0)*.

#### Limites inferiores e superiores dos parâmetros
Também podem ser ajustados limites superior e inferior dos parâmetros *Período infeccioso*, *Tempo de incubação* e *Número básico de reprodução*. Estes limites definem um intervalo de confiança de 95% de uma distribuição log-normal para cada parâmetro.\n\n\n
'''

DATA_SOURCES = '''
### Fontes dos dados

* Casos confirmados por município: [Número de casos confirmados de COVID-19 no Brasil](https://raw.githubusercontent.com/wcota/covid19br/master/cases-brazil-cities-time.csv) (de https://github.com/wcota/covid19br)
* Casos confirmados por estado: [Painel de casos de doença pelo coronavírus 2019 (COVID-19) no Brasil pelo Ministério da Saúde](https://covid.saude.gov.br/)
* População: Estimativa IBGE de 01/07/2019 (disponível em: [IBGE - Estimativas da população](https://www.ibge.gov.br/estatisticas/sociais/populacao/9103-estimativas-de-populacao.html))
'''

r0_ESTIMATION_TITLE = '## Número de reprodução básico $R_{{0}}$'

def r0_ESTIMATION(place, date): return  f'''
O valor do número de reprodução básico $R_{0}$ está sendo estimado com os dados históricos de {place}. Caso você queria especificar o valor manualmente, desabilite a opção acima e insira os valores desejados.

**(!) Importante**: A estimação é sensível à qualidade das notificações dos casos positivos.

O $R_{{0}}$ utilizado no modelo SEIR-Bayes é o do dia {date}, que é o mais recente.
'''

SEIRBAYES_DESC = '''
O eixo do tempo do modelo abaixo considera que $0$ é o dia em que foram observadas as condições iniciais inseridas no menu à esquerda. É possível selecionar o estado ou município, além da data, desejado. Neste caso, o dia $0$ será a data escolhida.
'''

r0_ESTIMATION_DONT = '''
Utilize o menu à esquerda para configurar o parâmetro.
'''

r0_CITATION = '''
<<<<<<< HEAD
A metodologia utilizada para estimação foi baseada no artigo [*Thompson, R. N., et al. "Improved inference of time-varying reproduction numbers during infectious disease outbreaks." Epidemics 29 (2019): 100356*](https://www.sciencedirect.com/science/article/pii/S1755436519300350). O código da implementação pode ser encontrado [aqui](https://github.com/3778/COVID-19/blob/master/covid19/estimation.py).

'''


def r0_NOT_ENOUGH_DATA(w_place, w_date): return f'''
**{w_place} não possui dados suficientes na data 
{w_date} para fazer a estimação do R0 (número básico de reprodução). 
Logo, foram utilizados os dados agregados Brasil**
=======
A metodologia utilizada para estimação foi baseada no artigo [*Thompson, R. N., et al. "Improved inference of time-varying reproduction numbers during infectious disease outbreaks." Epidemics 29 (2019): 100356.*](https://www.sciencedirect.com/science/article/pii/S1755436519300350). O código da implementação pode ser encontrado [aqui](https://github.com/3778/COVID-19/blob/master/covid19/estimation.py).
'''

def r0_NOT_ENOUGH_DATA(w_place, w_date): return f'''
**{w_place} não possui dados suficientes na data 
{w_date} para fazer a estimação. Logo, foram
utilizados os dados agregados Brasil**
>>>>>>> 648802c1
'''<|MERGE_RESOLUTION|>--- conflicted
+++ resolved
@@ -82,17 +82,6 @@
 '''
 
 r0_CITATION = '''
-<<<<<<< HEAD
-A metodologia utilizada para estimação foi baseada no artigo [*Thompson, R. N., et al. "Improved inference of time-varying reproduction numbers during infectious disease outbreaks." Epidemics 29 (2019): 100356*](https://www.sciencedirect.com/science/article/pii/S1755436519300350). O código da implementação pode ser encontrado [aqui](https://github.com/3778/COVID-19/blob/master/covid19/estimation.py).
-
-'''
-
-
-def r0_NOT_ENOUGH_DATA(w_place, w_date): return f'''
-**{w_place} não possui dados suficientes na data 
-{w_date} para fazer a estimação do R0 (número básico de reprodução). 
-Logo, foram utilizados os dados agregados Brasil**
-=======
 A metodologia utilizada para estimação foi baseada no artigo [*Thompson, R. N., et al. "Improved inference of time-varying reproduction numbers during infectious disease outbreaks." Epidemics 29 (2019): 100356.*](https://www.sciencedirect.com/science/article/pii/S1755436519300350). O código da implementação pode ser encontrado [aqui](https://github.com/3778/COVID-19/blob/master/covid19/estimation.py).
 '''
 
@@ -100,5 +89,4 @@
 **{w_place} não possui dados suficientes na data 
 {w_date} para fazer a estimação. Logo, foram
 utilizados os dados agregados Brasil**
->>>>>>> 648802c1
 '''